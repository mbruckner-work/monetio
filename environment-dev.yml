--- conflicted
+++ resolved
@@ -15,11 +15,8 @@
   - xarray
   #
   # optional
-<<<<<<< HEAD
+  - h5netcdf
   - h5py
-=======
-  - h5netcdf
->>>>>>> e1283c6b
   - joblib
   - lxml
   - pyhdf <0.11
