--- conflicted
+++ resolved
@@ -46,10 +46,7 @@
           conda list
 
       - name: Test with pytest
-<<<<<<< HEAD
         run: pytest -n auto
-=======
-        run: pytest
 
   docs:
     name: Check docs build
@@ -73,5 +70,4 @@
         run: sphinx-build -b linkcheck docs docs/_build/linkcheck
 
       - name: sphinx-build -W
-        run: sphinx-build -b html -W docs docs/_build/html
->>>>>>> 5c1ddd75
+        run: sphinx-build -b html -W docs docs/_build/html